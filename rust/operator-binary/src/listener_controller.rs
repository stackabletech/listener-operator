--- conflicted
+++ resolved
@@ -15,6 +15,7 @@
         AddressType, Listener, ListenerClass, ListenerIngress, ListenerPort, ListenerSpec,
         ListenerStatus, ServiceType,
     },
+    iter::TryFromIterator,
     k8s_openapi::{
         api::core::v1::{Endpoints, Node, PersistentVolume, Service, ServicePort, ServiceSpec},
         apimachinery::pkg::apis::meta::v1::LabelSelector,
@@ -24,20 +25,16 @@
         runtime::{controller, reflector::ObjectRef, watcher},
         Resource, ResourceExt,
     },
-    kvp::Labels,
+    kvp::{Annotations, Labels},
     logging::controller::{report_controller_reconciled, ReconcilerError},
     time::Duration,
 };
 use strum::IntoStaticStr;
 
 use crate::{
-<<<<<<< HEAD
-    csi_server::node::NODE_TOPOLOGY_LABEL_HOSTNAME, utils::node_primary_address, APP_NAME,
-    OPERATOR_KEY,
-=======
     csi_server::node::NODE_TOPOLOGY_LABEL_HOSTNAME,
     utils::address::{node_primary_addresses, AddressCandidates},
->>>>>>> bdb4e8b9
+    APP_NAME, OPERATOR_KEY,
 };
 
 #[cfg(doc)]
@@ -150,6 +147,12 @@
         source: stackable_operator::kvp::LabelError,
     },
 
+    #[snafu(display("failed to validate annotations specified by {listener_class}"))]
+    ValidateListenerClassAnnotations {
+        source: stackable_operator::kvp::AnnotationError,
+        listener_class: ObjectRef<ListenerClass>,
+    },
+
     #[snafu(display("failed to build cluster resource labels"))]
     BuildClusterResourcesLabels {
         source: stackable_operator::kvp::LabelError,
@@ -198,6 +201,10 @@
             Self::ListenerPodSelector { source: _ } => None,
             Self::GetListenerPvs { source: _ } => None,
             Self::ValidateListenerLabels { source: _ } => None,
+            Self::ValidateListenerClassAnnotations {
+                source: _,
+                listener_class,
+            } => Some(listener_class.clone().erase()),
             Self::BuildClusterResourcesLabels { source: _ } => None,
             Self::GetObject { source: _, obj } => Some(obj.clone()),
             Self::BuildListenerOwnerRef { .. } => None,
@@ -272,7 +279,6 @@
     };
 
     let svc = Service {
-<<<<<<< HEAD
         metadata: ObjectMetaBuilder::new()
             .namespace(ns)
             .name(&svc_name)
@@ -295,21 +301,14 @@
                     .get_required_labels()
                     .context(BuildClusterResourcesLabelsSnafu)?,
             )
+            .with_annotations(
+                Annotations::try_from_iter(&listener_class.spec.service_annotations).context(
+                    ValidateListenerClassAnnotationsSnafu {
+                        listener_class: ObjectRef::from_obj(&listener_class),
+                    },
+                )?,
+            )
             .build(),
-=======
-        metadata: ObjectMeta {
-            namespace: Some(ns.to_string()),
-            name: Some(svc_name.clone()),
-            owner_references: Some(vec![OwnerReferenceBuilder::new()
-                .initialize_from_resource(&*listener)
-                .build()
-                .context(BuildListenerOwnerRefSnafu)?]),
-            // Propagate the labels from the Listener object to the Service object, so it can be found easier
-            labels: listener.metadata.labels.clone(),
-            annotations: Some(listener_class.spec.service_annotations),
-            ..Default::default()
-        },
->>>>>>> bdb4e8b9
         spec: Some(ServiceSpec {
             // We explicitly match here and do not implement `ToString` as there might be more (non vanilla k8s Service
             // types) in the future.
