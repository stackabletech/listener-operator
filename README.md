<p align="center">
  <img width="150" src="./.readme/static/borrowed/Icon_Stackable.svg" alt="Stackable Logo"/>
</p>

<h1 align="center">Stackable Listener Operator</h1>

[![Maintenance](https://img.shields.io/badge/Maintained%3F-yes-green.svg)](https://GitHub.com/stackabletech/listener-operator/graphs/commit-activity)
[![PRs Welcome](https://img.shields.io/badge/PRs-welcome-green.svg)](https://docs.stackable.tech/home/stable/contributor/index.html)
[![License OSL3.0](https://img.shields.io/badge/license-OSL3.0-green)](./LICENSE)

[Documentation](https://docs.stackable.tech/home/stable/listener-operator) | [Stackable Data Platform](https://stackable.tech/) | [Platform Docs](https://docs.stackable.tech/) | [Discussions](https://github.com/orgs/stackabletech/discussions) | [Discord](https://discord.gg/7kZ3BNnCAF)


A CSI provider intended to provide an abstract way to expose a single Pod to the outside network, while hiding details about the cluster from the application developer.

It is part of the Stackable Data Platform, a curated selection of the best open source data apps like Apache Kafka, Apache Druid, Trino or Apache Spark, [all](#other-operators) working together seamlessly. Based on Kubernetes, it runs everywhere – [on prem or in the cloud](#supported-platforms).


## Installation

You can install the operator using [stackablectl or helm](https://docs.stackable.tech/listener/stable/getting_started/installation.html).

Read on to get started with it, or see it in action in one of our [demos](https://stackable.tech/en/demos/).

## Getting Started

You can follow this [tutorial](https://docs.stackable.tech/listener/stable/getting_started/first_steps.html).

## Documentation

The stable documentation for this operator can be found [here](https://docs.stackable.tech/home/stable/listener-operator).
If you are interested in the most recent state of this repository, check out the [nightly docs](https://docs.stackable.tech/home/nightly/listener-operator) instead.

The documentation for all Stackable products can be found at [docs.stackable.tech](https://docs.stackable.tech).

If you have a question about the Stackable Data Platform contact us via our [homepage](https://stackable.tech/) or ask a public questions in our [Discussions forum](https://github.com/orgs/stackabletech/discussions).

<<<<<<< HEAD


=======
>>>>>>> 52aee7fd
## About The Stackable Data Platform

This operator is written and maintained by [Stackable](https://stackable.tech) and it is part of a larger data platform.

![Stackable Data Platform Overview](./.readme/static/borrowed/sdp_overview.png)

Stackable makes it easy to operate data applications in any Kubernetes cluster.

The data platform offers many operators, new ones being added continuously. All our operators are designed and built to be easily interconnected and to be consistent to work with.

The [Stackable GmbH](https://stackable.tech/) is the company behind the Stackable Data Platform. Offering professional services, paid support plans and custom development.

We love open-source!

## Supported Platforms

We develop and test our operators on the following cloud platforms:

* AKS on Microsoft Azure
* EKS on Amazon Web Services (AWS)
* GKE on Google Cloud Platform (GCP)
* [IONOS Cloud Managed Kubernetes](https://cloud.ionos.com/managed/kubernetes)
* K3s
* Kubernetes (for an up to date list of supported versions please check the release notes in our [docs](https://docs.stackable.tech))
* Red Hat OpenShift


## Other Operators

These are the operators that are currently part of the Stackable Data Platform:

* [Stackable Operator for Apache Airflow](https://github.com/stackabletech/airflow-operator)
* [Stackable Operator for Apache Druid](https://github.com/stackabletech/druid-operator)
* [Stackable Operator for Apache HBase](https://github.com/stackabletech/hbase-operator)
* [Stackable Operator for Apache Hadoop HDFS](https://github.com/stackabletech/hdfs-operator)
* [Stackable Operator for Apache Hive](https://github.com/stackabletech/hive-operator)
* [Stackable Operator for Apache Kafka](https://github.com/stackabletech/kafka-operator)
* [Stackable Operator for Apache NiFi](https://github.com/stackabletech/nifi-operator)
* [Stackable Operator for Apache Spark](https://github.com/stackabletech/spark-k8s-operator)
* [Stackable Operator for Apache Superset](https://github.com/stackabletech/superset-operator)
* [Stackable Operator for Trino](https://github.com/stackabletech/trino-operator)
* [Stackable Operator for Apache ZooKeeper](https://github.com/stackabletech/zookeeper-operator)

And our internal operators:

* [Commons Operator](https://github.com/stackabletech/commons-operator)
* [Listener Operator](https://github.com/stackabletech/listener-operator)
* [OpenPolicyAgent Operator](https://github.com/stackabletech/opa-operator)
* [Secret Operator](https://github.com/stackabletech/secret-operator)

## Contributing

Contributions are welcome. Follow our [Contributors Guide](https://docs.stackable.tech/home/stable/contributor/index.html) to learn how you can contribute.

## License

[Open Software License version 3.0](./LICENSE).

## Support

Get started with the community edition! If you want professional support, [we offer subscription plans and custom licensing](https://stackable.tech/en/plans/).<|MERGE_RESOLUTION|>--- conflicted
+++ resolved
@@ -8,13 +8,11 @@
 [![PRs Welcome](https://img.shields.io/badge/PRs-welcome-green.svg)](https://docs.stackable.tech/home/stable/contributor/index.html)
 [![License OSL3.0](https://img.shields.io/badge/license-OSL3.0-green)](./LICENSE)
 
-[Documentation](https://docs.stackable.tech/home/stable/listener-operator) | [Stackable Data Platform](https://stackable.tech/) | [Platform Docs](https://docs.stackable.tech/) | [Discussions](https://github.com/orgs/stackabletech/discussions) | [Discord](https://discord.gg/7kZ3BNnCAF)
-
+[Documentation](https://docs.stackable.tech/listener-operator/stable/index.html) | [Stackable Data Platform](https://stackable.tech/) | [Platform Docs](https://docs.stackable.tech/) | [Discussions](https://github.com/orgs/stackabletech/discussions) | [Discord](https://discord.gg/7kZ3BNnCAF)
 
 A CSI provider intended to provide an abstract way to expose a single Pod to the outside network, while hiding details about the cluster from the application developer.
 
-It is part of the Stackable Data Platform, a curated selection of the best open source data apps like Apache Kafka, Apache Druid, Trino or Apache Spark, [all](#other-operators) working together seamlessly. Based on Kubernetes, it runs everywhere – [on prem or in the cloud](#supported-platforms).
-
+It is part of the Stackable Data Platform, a curated selection of the best open source data apps like Apache Kafka, Apache Druid, Trino or Apache Spark, [all](#our-operators) working together seamlessly. Based on Kubernetes, it runs everywhere – [on prem or in the cloud](#supported-platforms).
 
 ## Installation
 
@@ -28,18 +26,13 @@
 
 ## Documentation
 
-The stable documentation for this operator can be found [here](https://docs.stackable.tech/home/stable/listener-operator).
-If you are interested in the most recent state of this repository, check out the [nightly docs](https://docs.stackable.tech/home/nightly/listener-operator) instead.
+The stable documentation for this operator can be found [here](https://docs.stackable.tech/listener-operator/stable/index.html).
+If you are interested in the most recent state of this repository, check out the [nightly docs](https://docs.stackable.tech/listener-operator/nightly/index.html) instead.
 
 The documentation for all Stackable products can be found at [docs.stackable.tech](https://docs.stackable.tech).
 
 If you have a question about the Stackable Data Platform contact us via our [homepage](https://stackable.tech/) or ask a public questions in our [Discussions forum](https://github.com/orgs/stackabletech/discussions).
 
-<<<<<<< HEAD
-
-
-=======
->>>>>>> 52aee7fd
 ## About The Stackable Data Platform
 
 This operator is written and maintained by [Stackable](https://stackable.tech) and it is part of a larger data platform.
