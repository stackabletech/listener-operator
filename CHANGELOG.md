# Changelog

All notable changes to this project will be documented in this file.

## [Unreleased]

### Added

- `Listener.status.addresses` can now be configured to prefer either IP addresses or DNS hostnames ([#233]).

### Changed

<<<<<<< HEAD
- Listener.status.addresses for NodePort listeners now includes replicas that are currently unavailable ([#231]).
- Stale Listener subobjects will now be deleted ([#232]).
- Tagged Listener Services with the SDP labels ([#232]).
=======
- `Listener.status.addresses` for NodePort listeners now includes replicas that are currently unavailable ([#231]).
- `Listener.status.addresses` now defaults to DNS hostnames for all service types (previously NodePort and ClusterIP would prefer IP addresses, [#233]).
>>>>>>> bdb4e8b9

### Fixed

- Listener.status.addresses is now de-duplicated ([#231]).
- Listener controller now listens for ListenerClass updates ([#231]).
- Propagate `ListenerClass.spec.serviceAnnotations` to the created Services ([#234]).

[#231]: https://github.com/stackabletech/listener-operator/pull/231
<<<<<<< HEAD
[#232]: https://github.com/stackabletech/listener-operator/pull/232
=======
[#233]: https://github.com/stackabletech/listener-operator/pull/233
[#234]: https://github.com/stackabletech/listener-operator/pull/234
>>>>>>> bdb4e8b9

## [24.7.0] - 2024-07-24

### Added

- Propagate `external_traffic_policy` from ListenerClass to created Services ([#196]).
- Chore: Upgrade csi-provisioner to 5.0.1 and csi-node-driver-registrar to 2.11.1 ([#203])

### Changed

- Update the image docker.stackable.tech/k8s/sig-storage/csi-provisioner
  in the Helm values to v4.0.1 ([#194]).
- Update the image docker.stackable.tech/k8s/sig-storage/csi-node-driver-registrar
  in the Helm values to v2.10.1 ([#194]).
- Remove custom `h2` patch, as Kubernetes 1.26 has fixed the invalid data from Kubernetes' side. Starting with 24.11 we only support at least 1.27 (as it's needed by OpenShift 4.14) ([#219]).

### Removed

- Init container deployed by the Helm chart as part of the daemonset. It was added a an automatic migration between SDP versions and is not needed anymore  ([#174]).

### Fixed

- Propagate labels from `Listener`s to the created `Service`s ([#169]).

[#169]: https://github.com/stackabletech/listener-operator/pull/169
[#174]: https://github.com/stackabletech/listener-operator/pull/174
[#194]: https://github.com/stackabletech/listener-operator/pull/194
[#196]: https://github.com/stackabletech/listener-operator/pull/196
[#203]: https://github.com/stackabletech/listener-operator/pull/203
[#219]: https://github.com/stackabletech/listener-operator/pull/219

## [24.3.0] - 2024-03-20

### Added

- Helm: support labels in values.yaml ([#142]).
- Propagate labels from PVCs to Listener objects ([#158]).

### Fixed

- Replace "Release.Name" with "operator.fullname" in Helm resource names ([#131])

[#131]: https://github.com/stackabletech/listener-operator/pull/131
[#142]: https://github.com/stackabletech/listener-operator/pull/142
[#158]: https://github.com/stackabletech/listener-operator/pull/158

## [23.11.0] - 2023-11-24

### Added

- Write `PodListeners` objects for mounted listener volumes ([#100]).

### Fixed

- Fixed pods being unable to bind listeners with long names ([#111]).

### Changed

- Remove the requirement for privileged mode ([#101]).
- Listener volume mounting is now enforced ([#105], [#111]).

[#100]: https://github.com/stackabletech/listener-operator/pull/100
[#101]: https://github.com/stackabletech/listener-operator/pull/101
[#105]: https://github.com/stackabletech/listener-operator/pull/105
[#111]: https://github.com/stackabletech/listener-operator/pull/111

## [23.7.0] - 2023-07-14

### Added

- Generate OLM bundle for Release 23.4.0 ([#74]).
- Provide automatic migration 23.1 -> 23.4 ([#77]).
- Support ClusterIP service type ([#83]).

[#83]: https://github.com/stackabletech/listener-operator/pull/83

### Changed

- `operator-rs` `0.27.1` -> `0.44.0` ([#80], [#83]).
- Defined resource limits for all Deployments and Daemonsets ([#85]).

[#74]: https://github.com/stackabletech/listener-operator/pull/74
[#80]: https://github.com/stackabletech/listener-operator/pull/80
[#85]: https://github.com/stackabletech/listener-operator/pull/85

## [23.4.0] - 2023-04-17

### Added

- Allow configuring CSI docker images ([#61]).

### Changed

- Shortened the registration socket path for Microk8s compatibility ([#45]).
  - The old CSI registration path will be automatically migrated during upgrade to `23.4.1` ([#77]).
  - You might need to manually remove `/var/lib/kubelet/plugins_registry/listeners.stackable.tech-reg.sock` when downgrading.

[#61]: https://github.com/stackabletech/listener-operator/pull/61
[#77]: https://github.com/stackabletech/listener-operator/pull/77

## [23.1.0] - 2023-01-23

### Changed

- Helm installation on OpenShift ([#29]).
- `operator-rs` `0.25.2` -> `0.27.1` ([#34]).
- Made kubeletDir configurable ([#45]).
  - Microk8s users will need to `--set kubeletDir=/var/snap/microk8s/common/var/lib/kubelet`.

[#29]: https://github.com/stackabletech/listener-operator/pull/29
[#34]: https://github.com/stackabletech/listener-operator/pull/34
[#45]: https://github.com/stackabletech/listener-operator/pull/45<|MERGE_RESOLUTION|>--- conflicted
+++ resolved
@@ -10,14 +10,10 @@
 
 ### Changed
 
-<<<<<<< HEAD
-- Listener.status.addresses for NodePort listeners now includes replicas that are currently unavailable ([#231]).
+- `Listener.status.addresses` for NodePort listeners now includes replicas that are currently unavailable ([#231]).
+- `Listener.status.addresses` now defaults to DNS hostnames for all service types (previously NodePort and ClusterIP would prefer IP addresses, [#233]).
 - Stale Listener subobjects will now be deleted ([#232]).
 - Tagged Listener Services with the SDP labels ([#232]).
-=======
-- `Listener.status.addresses` for NodePort listeners now includes replicas that are currently unavailable ([#231]).
-- `Listener.status.addresses` now defaults to DNS hostnames for all service types (previously NodePort and ClusterIP would prefer IP addresses, [#233]).
->>>>>>> bdb4e8b9
 
 ### Fixed
 
@@ -26,12 +22,9 @@
 - Propagate `ListenerClass.spec.serviceAnnotations` to the created Services ([#234]).
 
 [#231]: https://github.com/stackabletech/listener-operator/pull/231
-<<<<<<< HEAD
 [#232]: https://github.com/stackabletech/listener-operator/pull/232
-=======
 [#233]: https://github.com/stackabletech/listener-operator/pull/233
 [#234]: https://github.com/stackabletech/listener-operator/pull/234
->>>>>>> bdb4e8b9
 
 ## [24.7.0] - 2024-07-24
 
