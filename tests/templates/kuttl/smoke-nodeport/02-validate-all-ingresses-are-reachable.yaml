--- conflicted
+++ resolved
@@ -49,20 +49,13 @@
         - name: query-ingresses
           image: docker.stackable.tech/stackable/testing-tools:0.2.0-stackable0.0.0-dev
           command:
-<<<<<<< HEAD
-            - sh
-            - -euc
-            - |
-              echo Testing access via Listener.status
-              for pod in nginx-0 nginx-1; do
-=======
             - bash
             - -euo
             - pipefail
             - -c
             - |
+              echo Testing access via Listener.status
               for pod in nginx-long-name-approaching-k8s-limits-{0,1}; do \
->>>>>>> a1e18c56
                 ADDR=$(kubectl get listener/listener-$pod \
                   -o jsonpath='http://{.status.ingressAddresses[0].address}:{.status.ingressAddresses[0].ports.http}/pod-name');
                 echo Requesting $ADDR should return $pod;
@@ -70,7 +63,7 @@
               done
 
               echo Testing access via PodListeners
-              for pod in nginx-0 nginx-1; do
+              for pod in nginx-long-name-approaching-k8s-limits-{0,1}; do
                 POD_UID=$(kubectl get pod/$pod -o jsonpath='{.metadata.uid}')
                 ADDR=$(kubectl get podlisteners/pod-$POD_UID \
                   -o jsonpath='http://{.spec.listeners.listener.ingressAddresses[0].address}:{.spec.listeners.listener.ingressAddresses[0].ports.http}/pod-name');
