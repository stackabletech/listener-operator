# Default values for listener-operator.
---
image:
  repository: oci.stackable.tech/sdp/listener-operator
  pullPolicy: IfNotPresent
  pullSecrets: []

csiProvisioner:
  image:
<<<<<<< HEAD
    repository: oci.stackable.tech/sdp/sig-storage/csi-provisioner
    tag: v5.0.1
=======
    repository: docker.stackable.tech/k8s/sig-storage/csi-provisioner
    tag: v5.1.0
>>>>>>> 99234949
    pullPolicy: IfNotPresent
  resources:
    requests:
      cpu: 100m
      memory: 128Mi
    limits:
      cpu: 100m
      memory: 128Mi
csiNodeDriverRegistrar:
  image:
<<<<<<< HEAD
    repository: oci.stackable.tech/sdp/sig-storage/csi-node-driver-registrar
    tag: v2.11.1
=======
    repository: docker.stackable.tech/k8s/sig-storage/csi-node-driver-registrar
    tag: v2.13.0
>>>>>>> 99234949
    pullPolicy: IfNotPresent
  resources:
    requests:
      cpu: 100m
      memory: 128Mi
    limits:
      cpu: 100m
      memory: 128Mi

nameOverride: ""
fullnameOverride: ""

serviceAccount:
  # Specifies whether a service account should be created
  create: true
  # Annotations to add to the service account
  annotations: {}
  # The name of the service account to use.
  # If not set and create is true, a name is generated using the fullname template
  name: ""

podAnnotations: {}

# Provide additional labels which get attached to all deployed resources
labels:
  stackable.tech/vendor: Stackable

podSecurityContext: {}
  # fsGroup: 2000

securityContext:
  # listener-operator requires root permissions
  runAsUser: 0
  seLinuxOptions:
    # Run as "Super Privileged Container" to be allowed to write into
    # the Listener volumes
    type: spc_t
  # capabilities:
  #   drop:
  #   - ALL
  # readOnlyRootFilesystem: true
  # runAsNonRoot: true
  # runAsUser: 1000

controller:
  resources:
    # Resource requests and limits for the controller pod
    limits:
      cpu: 100m
      memory: 128Mi
    requests:
      cpu: 100m
      memory: 128Mi

node:
  driver:
    resources:
      # Resource requests and limits for the per node driver container
      limits:
        cpu: 100m
        memory: 128Mi
      requests:
        cpu: 100m
        memory: 128Mi

nodeSelector: {}

tolerations: []

affinity: {}

# When running on a non-default Kubernetes cluster domain, the cluster domain can be configured here.
# See the https://docs.stackable.tech/home/stable/guides/kubernetes-cluster-domain guide for details.
# kubernetesClusterDomain: my-cluster.local

# Kubelet dir may vary in environments such as microk8s, see https://github.com/stackabletech/secret-operator/issues/229
kubeletDir: /var/lib/kubelet

# Options: none, stable-nodes, ephemeral-nodes
# none: No ListenerClasses are preinstalled, the administrator must supply them themself
# stable-nodes: ListenerClasses are preinstalled that are suitable for on-prem/"pet" environments, assuming long-running Nodes but not requiring a LoadBalancer controller
# ephemeral-nodes: ListenerClasses are preinstalled that are suitable for cloud/"cattle" environments with short-lived nodes, however this requires a LoadBalancer controller to be installed
preset: stable-nodes<|MERGE_RESOLUTION|>--- conflicted
+++ resolved
@@ -7,13 +7,8 @@
 
 csiProvisioner:
   image:
-<<<<<<< HEAD
     repository: oci.stackable.tech/sdp/sig-storage/csi-provisioner
-    tag: v5.0.1
-=======
-    repository: docker.stackable.tech/k8s/sig-storage/csi-provisioner
     tag: v5.1.0
->>>>>>> 99234949
     pullPolicy: IfNotPresent
   resources:
     requests:
@@ -24,13 +19,8 @@
       memory: 128Mi
 csiNodeDriverRegistrar:
   image:
-<<<<<<< HEAD
     repository: oci.stackable.tech/sdp/sig-storage/csi-node-driver-registrar
-    tag: v2.11.1
-=======
-    repository: docker.stackable.tech/k8s/sig-storage/csi-node-driver-registrar
     tag: v2.13.0
->>>>>>> 99234949
     pullPolicy: IfNotPresent
   resources:
     requests:
